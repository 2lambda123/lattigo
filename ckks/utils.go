package ckks

import (
<<<<<<< HEAD
=======
	"math"
	"math/big"

>>>>>>> 07235b6c
	"github.com/ldsec/lattigo/v2/ring"
	"math"
	"math/big"
)

// StandardDeviation computes the scaled standard deviation of the input vector.
func StandardDeviation(vec []float64, scale float64) (std float64) {
	// We assume that the error is centered around zero
	var err, tmp, mean, n float64

	n = float64(len(vec))

	for _, c := range vec {
		mean += c
	}

	mean /= n

	for _, c := range vec {
		tmp = c - mean
		err += tmp * tmp
	}

	return math.Sqrt(err/n) * scale
}

func scaleUpExact(value float64, n float64, q uint64) (res uint64) {

	var isNegative bool
	var xFlo *big.Float
	var xInt *big.Int

	isNegative = false
	if value < 0 {
		isNegative = true
		xFlo = big.NewFloat(-n * value)
	} else {
		xFlo = big.NewFloat(n * value)
	}

	xFlo.Add(xFlo, big.NewFloat(0.5))

	xInt = new(big.Int)
	xFlo.Int(xInt)
	xInt.Mod(xInt, ring.NewUint(q))

	res = xInt.Uint64()

	if isNegative {
		res = q - res
	}

	return
}

func scaleUpVecExact(values []float64, n float64, moduli []uint64, coeffs [][]uint64) {

	var isNegative bool
	var xFlo *big.Float
	var xInt *big.Int
	tmp := new(big.Int)

	for i := range values {

		if n*math.Abs(values[i]) > 1.8446744073709552e+19 {

			isNegative = false
			if values[i] < 0 {
				isNegative = true
				xFlo = big.NewFloat(-n * values[i])
			} else {
				xFlo = big.NewFloat(n * values[i])
			}

			xFlo.Add(xFlo, big.NewFloat(0.5))

			xInt = new(big.Int)
			xFlo.Int(xInt)

			for j := range moduli {
				tmp.Mod(xInt, ring.NewUint(moduli[j]))
				if isNegative {
					coeffs[j][i] = moduli[j] - tmp.Uint64()
				} else {
					coeffs[j][i] = tmp.Uint64()
				}
			}
		} else {

			if values[i] < 0 {
				for j := range moduli {
					coeffs[j][i] = moduli[j] - (uint64(-n*values[i]+0.5) % moduli[j])
				}
			} else {
				for j := range moduli {
					coeffs[j][i] = uint64(n*values[i]+0.5) % moduli[j]
				}
			}
		}
	}
}

func scaleUpVecExactBigFloat(values []*big.Float, scale float64, moduli []uint64, coeffs [][]uint64) {

	prec := int(values[0].Prec())

	xFlo := ring.NewFloat(0, prec)
	xInt := new(big.Int)
	tmp := new(big.Int)

	zero := ring.NewFloat(0, prec)

	scaleFlo := ring.NewFloat(scale, prec)
	half := ring.NewFloat(0.5, prec)

	for i := range values {

		xFlo.Mul(scaleFlo, values[i])

		if values[i].Cmp(zero) < 0 {
			xFlo.Sub(xFlo, half)
		} else {
			xFlo.Add(xFlo, half)
		}

		xFlo.Int(xInt)

		for j := range moduli {

			Q := ring.NewUint(moduli[j])

			tmp.Mod(xInt, Q)

			if values[i].Cmp(zero) < 0 {
				tmp.Add(tmp, Q)
			}

			coeffs[j][i] = tmp.Uint64()
		}
	}
}

// Divides x by n^2, returns a float
func scaleDown(coeff *big.Int, n float64) (x float64) {

	x, _ = new(big.Float).SetInt(coeff).Float64()
	x /= n

	return
}

func genBigIntChain(Q []uint64) (bigintChain []*big.Int) {

	bigintChain = make([]*big.Int, len(Q))
	bigintChain[0] = ring.NewUint(Q[0])
	for i := 1; i < len(Q); i++ {
		bigintChain[i] = ring.NewUint(Q[i])
		bigintChain[i].Mul(bigintChain[i], bigintChain[i-1])
	}
	return
}

// GenSwitchkeysRescalingParams generates the parameters for rescaling the switching keys
func GenSwitchkeysRescalingParams(Q, P []uint64) (params []uint64) {

	params = make([]uint64, len(Q))

	PBig := ring.NewUint(1)
	for _, pj := range P {
		PBig.Mul(PBig, ring.NewUint(pj))
	}

	tmp := ring.NewUint(0)

	for i := 0; i < len(Q); i++ {

		params[i] = tmp.Mod(PBig, ring.NewUint(Q[i])).Uint64()
		params[i] = ring.ModExp(params[i], int(Q[i]-2), Q[i])
		params[i] = ring.MForm(params[i], Q[i], ring.BRedParams(Q[i]))
	}

	return
}

func sliceBitReverseInPlaceComplex128(slice []complex128, N int) {

	var bit, j int

	for i := 1; i < N; i++ {

		bit = N >> 1

		for j >= bit {
			j -= bit
			bit >>= 1
		}

		j += bit

		if i < j {
			slice[i], slice[j] = slice[j], slice[i]
		}
	}
}

func sliceBitReverseInPlaceRingComplex(slice []*ring.Complex, N int) {

	var bit, j int

	for i := 1; i < N; i++ {

		bit = N >> 1

		for j >= bit {
			j -= bit
			bit >>= 1
		}

		j += bit

		if i < j {
			slice[i], slice[j] = slice[j], slice[i]
		}
	}
}<|MERGE_RESOLUTION|>--- conflicted
+++ resolved
@@ -1,15 +1,9 @@
 package ckks
 
 import (
-<<<<<<< HEAD
-=======
 	"math"
 	"math/big"
-
->>>>>>> 07235b6c
 	"github.com/ldsec/lattigo/v2/ring"
-	"math"
-	"math/big"
 )
 
 // StandardDeviation computes the scaled standard deviation of the input vector.
