--- conflicted
+++ resolved
@@ -85,33 +85,17 @@
 	plaintext := NewPlaintext(params.params, params.params.MaxLevel(), params.params.Scale())
 	ciphertext := NewCiphertext(params.params, 1, params.params.MaxLevel(), params.params.Scale())
 
-<<<<<<< HEAD
-		b.Run(testString("Pk/", parameters), func(b *testing.B) {
-			for i := 0; i < b.N; i++ {
-				encryptorPk.Encrypt(plaintext, ciphertext)
-			}
-		})
-
-		b.Run(testString("Sk/", parameters), func(b *testing.B) {
-			for i := 0; i < b.N; i++ {
-				encryptorSk.EncryptFast(plaintext, ciphertext)
-			}
-		})
-	}
-=======
+	b.Run(testString("Pk/", params.params), func(b *testing.B) {
+		for i := 0; i < b.N; i++ {
+			encryptorPk.Encrypt(plaintext, ciphertext)
+		}
+	})
+
 	b.Run(testString("Sk/", params.params), func(b *testing.B) {
 		for i := 0; i < b.N; i++ {
-			encryptorPk.Encrypt(plaintext, ciphertext)
-		}
-	})
-
-	b.Run(testString("Pk/", params.params), func(b *testing.B) {
-		for i := 0; i < b.N; i++ {
-			encryptorSk.Encrypt(plaintext, ciphertext)
-		}
-	})
-
->>>>>>> 8ad28ec3
+			encryptorSk.EncryptFast(plaintext, ciphertext)
+		}
+	})
 }
 
 func benchDecrypt(b *testing.B) {
@@ -129,31 +113,10 @@
 }
 
 func benchEvaluator(b *testing.B) {
-<<<<<<< HEAD
-	for _, parameters := range testParams.ckksParameters {
-		params := genCkksParams(parameters)
-		evaluator := params.evaluator
-
-		plaintext := NewPlaintext(parameters, parameters.MaxLevel, parameters.Scale)
-		ciphertext1 := NewCiphertextRandom(params.prng, parameters, 1, parameters.MaxLevel, parameters.Scale)
-		ciphertext2 := NewCiphertextRandom(params.prng, parameters, 1, parameters.MaxLevel, parameters.Scale)
-		receiver := NewCiphertextRandom(params.prng, parameters, 2, parameters.MaxLevel, parameters.Scale)
-
-		rlk := params.kgen.GenRelinKey(params.sk)
-		rotkey := NewRotationKeys()
-		params.kgen.GenRot(RotationLeft, params.sk, 1, rotkey)
-		params.kgen.GenRot(Conjugate, params.sk, 0, rotkey)
-
-		b.Run(testString("Add/", parameters), func(b *testing.B) {
-			for i := 0; i < b.N; i++ {
-				evaluator.Add(ciphertext1, ciphertext2, ciphertext1)
-			}
-		})
-=======
->>>>>>> 8ad28ec3
 
 	evaluator := params.evaluator
 
+	plaintext := NewPlaintext(params.params, params.params.MaxLevel(), params.params.scale)
 	ciphertext1 := NewCiphertextRandom(params.prng, params.params, 1, params.params.MaxLevel(), params.params.Scale())
 	ciphertext2 := NewCiphertextRandom(params.prng, params.params, 1, params.params.MaxLevel(), params.params.Scale())
 	receiver := NewCiphertextRandom(params.prng, params.params, 2, params.params.MaxLevel(), params.params.Scale())
@@ -181,21 +144,25 @@
 		}
 	})
 
-<<<<<<< HEAD
-		b.Run(testString("MulPlain/", parameters), func(b *testing.B) {
-			for i := 0; i < b.N; i++ {
-				evaluator.MulRelin(ciphertext1, plaintext, nil, receiver)
-			}
-		})
-
-		b.Run(testString("Mul/", parameters), func(b *testing.B) {
-			for i := 0; i < b.N; i++ {
-				evaluator.MulRelin(ciphertext1, ciphertext2, nil, receiver)
-			}
-		})
-=======
+	b.Run(testString("MulPlain/", params.params), func(b *testing.B) {
+		for i := 0; i < b.N; i++ {
+			evaluator.MulRelin(ciphertext1, plaintext, nil, receiver)
+		}
+	})
+
+	b.Run(testString("Mul/", params.params), func(b *testing.B) {
+		for i := 0; i < b.N; i++ {
+			evaluator.MulRelin(ciphertext1, ciphertext2, nil, receiver)
+		}
+	})
+
+	b.Run(testString("Square/", params.params), func(b *testing.B) {
+		for i := 0; i < b.N; i++ {
+			evaluator.MulRelin(ciphertext1, ciphertext1, nil, receiver)
+		}
+	})
+
 	b.Run(testString("Rescale/", params.params), func(b *testing.B) {
->>>>>>> 8ad28ec3
 
 		contextQ := params.ckkscontext.contextQ
 
@@ -203,36 +170,22 @@
 			contextQ.DivRoundByLastModulusNTT(ciphertext1.Value()[0])
 			contextQ.DivRoundByLastModulusNTT(ciphertext1.Value()[1])
 
-<<<<<<< HEAD
-		b.Run(testString("PermuteNTT/", parameters), func(b *testing.B) {
-			for i := 0; i < b.N; i++ {
-				ring.PermuteNTTWithIndexLvl(ciphertext1.Level(), ciphertext1.value[0], rotkey.permuteNTTLeftIndex[1], ciphertext1.value[0])
-				ring.PermuteNTTWithIndexLvl(ciphertext1.Level(), ciphertext1.value[1], rotkey.permuteNTTLeftIndex[1], ciphertext1.value[1])
-			}
-		})
-
-		b.Run(testString("Conjugate/", parameters), func(b *testing.B) {
-			for i := 0; i < b.N; i++ {
-				evaluator.Conjugate(ciphertext1, rotkey, ciphertext1)
-			}
-		})
-=======
 			b.StopTimer()
 			ciphertext1 = NewCiphertextRandom(params.prng, params.params, 1, params.params.MaxLevel(), params.params.Scale())
 			b.StartTimer()
 		}
 	})
->>>>>>> 8ad28ec3
-
-	b.Run(testString("Mul/", params.params), func(b *testing.B) {
-		for i := 0; i < b.N; i++ {
-			evaluator.MulRelin(ciphertext1, ciphertext2, nil, receiver)
-		}
-	})
-
-	b.Run(testString("Square/", params.params), func(b *testing.B) {
-		for i := 0; i < b.N; i++ {
-			evaluator.MulRelin(ciphertext1, ciphertext1, nil, receiver)
+
+	b.Run(testString("PermuteNTT/", params.params), func(b *testing.B) {
+		for i := 0; i < b.N; i++ {
+			ring.PermuteNTTWithIndexLvl(ciphertext1.Level(), ciphertext1.value[0], rotkey.permuteNTTLeftIndex[1], ciphertext1.value[0])
+			ring.PermuteNTTWithIndexLvl(ciphertext1.Level(), ciphertext1.value[1], rotkey.permuteNTTLeftIndex[1], ciphertext1.value[1])
+		}
+	})
+
+	b.Run(testString("Conjugate/", params.params), func(b *testing.B) {
+		for i := 0; i < b.N; i++ {
+			evaluator.Conjugate(ciphertext1, rotkey, ciphertext1)
 		}
 	})
 
@@ -292,14 +245,4 @@
 			evaluator.permuteNTTHoisted(ciphertext, c2QiQDecomp, c2QiPDecomp, 5, rotkey, ciphertext)
 		}
 	})
-
-<<<<<<< HEAD
-		b.Run(testString("RotateHoisted/", parameters), func(b *testing.B) {
-			for i := 0; i < b.N; i++ {
-				evaluator.permuteNTTHoisted(ciphertext, c2QiQDecomp, c2QiPDecomp, 5, rotkey, ciphertext)
-			}
-		})
-	}
-=======
->>>>>>> 8ad28ec3
 }