--- conflicted
+++ resolved
@@ -74,39 +74,15 @@
 		defaultParams = []bfv.ParametersLiteral{jsonParams} // the custom test suite reads the parameters from the -params flag
 	}
 
-	var parties int = 3
-
 	for _, p := range defaultParams {
 
 		params, err := bfv.NewParametersFromLiteral(p)
-<<<<<<< HEAD
-		var testCtx *testContext
-		if testCtx, err = gentestContext(params, parties); err != nil {
-			panic(err)
-		}
-
-		testPublicKeyGen(testCtx, t)
-		testRelinKeyGen(testCtx, t)
-		testKeyswitching(testCtx, t)
-		testPublicKeySwitching(testCtx, t)
-		testRotKeyGenRotRows(testCtx, t)
-		testRotKeyGenRotCols(testCtx, t)
-		testEncToShares(testCtx, t)
-		testRefresh(testCtx, t)
-		testRefreshAndPermutation(testCtx, t)
-		testMarshalling(testCtx, t)
-
-		for _, N := range []int{2, 3, 5, 7, 20} {
-			if testCtx, err = gentestContext(params, N); err != nil {
-				panic(err)
-			}
-			testThreshold(testCtx, t)
-=======
 		if err != nil {
 			panic(err)
 		}
 		var tc *testContext
-		if tc, err = gentestContext(params); err != nil {
+		N := 3
+		if tc, err = gentestContext(params, N); err != nil {
 			panic(err)
 		}
 		for _, testSet := range []func(tc *testContext, t *testing.T){
@@ -124,8 +100,15 @@
 		} {
 			testSet(tc, t)
 			runtime.GC()
->>>>>>> 55f9a024
-		}
+		}
+
+		for _, N := range []int{2, 3, 5, 7, 20} {
+			if tc, err = gentestContext(params, N); err != nil {
+				panic(err)
+			}
+			testThreshold(tc, t)
+		}
+
 	}
 }
 
@@ -755,7 +738,7 @@
 	testCtx.uniformSampler.Read(ciphertext.Value[0])
 	testCtx.uniformSampler.Read(ciphertext.Value[1])
 
-	t.Run(testString("MarshallingRefresh/", parties, testCtx.params), func(t *testing.T) {
+	t.Run(testString("MarshallingRefresh/", testCtx.NParties, testCtx.params), func(t *testing.T) {
 
 		//testing refresh shares
 		refreshproto := NewRefreshProtocol(testCtx.params, 3.2)
@@ -841,7 +824,7 @@
 			p := new(Party)
 			p.Thresholdizer = drlwe.NewThresholdizer(testCtx.params.Parameters)
 			p.Combiner = drlwe.NewCombiner(testCtx.params.Parameters, threshold)
-			p.CachedCombiner = drlwe.NewCachedCombiner(testCtx.params.Parameters, threshold)
+			//p.CachedCombiner = drlwe.NewCachedCombiner(testCtx.params.Parameters, threshold)
 			p.sk = sk0Shards[i]
 			p.tsk = bfv.NewSecretKey(testCtx.params)
 			p.tpk = drlwe.ShamirPublicKey(i + 1)
@@ -891,16 +874,17 @@
 		for _, pi := range activeParties {
 			pi.Combiner.GenAdditiveShare(activeShamirPks, pi.tpk, pi.tsks, pi.tsk)
 			tsk := pi.tsk.Value.CopyNew()
-			pi.CachedCombiner.Precompute(activeShamirPks, pi.tpk)
+			//pi.CachedCombiner.Precompute(activeShamirPks, pi.tpk)
 			pi.CachedCombiner.GenAdditiveShare(activeShamirPks, pi.tpk, pi.tsks, pi.tsk)
 			//the cached and non-cached combiners should yield the same results
-			require.True(t, testCtx.ringQP.Equal(tsk, pi.tsk.Value))
+			require.True(t, testCtx.ringQ.Equal(tsk.Q, pi.tsk.Value.Q))
+			require.True(t, testCtx.ringP.Equal(tsk.P, pi.tsk.Value.P))
 		}
 
 		//Clearing caches
-		for _, pi := range activeParties {
-			pi.CachedCombiner.ClearCache()
-		}
+		// for _, pi := range activeParties {
+		// 	pi.CachedCombiner.ClearCache()
+		// }
 
 		coeffs, _, ciphertext := newTestVectors(testCtx, testCtx.encryptorPk0, t)
 
